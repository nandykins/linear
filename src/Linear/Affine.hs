{-# LANGUAGE CPP #-}
{-# LANGUAGE FlexibleContexts #-}
{-# LANGUAGE GeneralizedNewtypeDeriving #-}
{-# LANGUAGE TypeFamilies #-}
-----------------------------------------------------------------------------
-- |
-- Module      :  Linear.Vector
-- License     :  BSD-style (see the file LICENSE)
-- Maintainer  :  Edward Kmett <ekmett@gmail.com>
-- Stability   :  provisional
-- Portability :  portable
--
-- Operations on affine spaces.
-----------------------------------------------------------------------------
module Linear.Affine where

import Control.Applicative
import Data.Complex (Complex)
import Data.Foldable as Foldable
import Data.Functor.Bind
import Data.Functor.Identity (Identity)
import Data.HashMap.Lazy (HashMap)
import Data.Hashable
import Data.IntMap (IntMap)
import Data.Ix
import Data.Map (Map)
import Data.Traversable as Traversable
import Data.Vector (Vector)
import Foreign.Storable
import Linear.Core
import Linear.Epsilon
import Linear.Metric
import Linear.Plucker
import Linear.Quaternion
import Linear.V
import Linear.V0
import Linear.V2
import Linear.V3
import Linear.V4
import Linear.Vector

-- | An affine space is roughly a vector space in which we have
-- forgotten or at least pretend to have forgotten the origin.
--
-- > a .+^ (b .-. a)  =  b@
-- > (a .+^ u) .+^ v  =  a .+^ (u ^+^ v)@
-- > (a .-. b) ^+^ v  =  (a .+^ v) .-. q@
class Additive (Diff p) => Affine p where
<<<<<<< HEAD
  type Diff p
  
  infixl 6 .-.
  -- | Get the difference between two points as a vector offset.
=======
  type Diff p :: * -> *
>>>>>>> 56e71fb5
  (.-.) :: Num a => p a -> p a -> Diff p a
  
  infixl 6 .+^
  -- | Add a vector offset to a point.
  (.+^) :: Num a => p a -> Diff p a -> p a

  infixl 6 .-^
  -- | Subtract a vector offset from a point.
  (.-^) :: Num a => p a -> Diff p a -> p a
  p .-^ v = p .+^ negated v
  {-# INLINE (.-^) #-}

-- | Compute the quadrance of the difference (the square of the distance)
qdA :: (Affine p, Foldable (Diff p), Num a) => p a -> p a -> a
qdA a b = Foldable.sum (fmap (join (*)) (a .-. b))

-- | Distance between two points in an affine space
distanceA :: (Floating a, Foldable (Diff p), Affine p) => p a -> p a -> a
distanceA a b = sqrt (qdA a b)

#define ADDITIVEC(CTX,T) instance CTX => Affine T where type Diff T = T ; \
  (.-.) = (^-^) ; {-# INLINE (.-.) #-} ; (.+^) = (^+^) ; {-# INLINE (.+^) #-} ; \
  (.-^) = (^-^) ; {-# INLINE (.-^) #-}
#define ADDITIVE(T) ADDITIVEC((), T)

ADDITIVE([])
ADDITIVE(Complex)
ADDITIVE(ZipList)
ADDITIVE(Maybe)
ADDITIVE(IntMap)
ADDITIVE(Identity)
ADDITIVE(Vector)
ADDITIVE(V0)
ADDITIVE(V2)
ADDITIVE(V3)
ADDITIVE(V4)
ADDITIVE(Plucker)
ADDITIVE(Quaternion)
ADDITIVE(((->) b))
ADDITIVEC(Ord k, (Map k))
ADDITIVEC((Eq k, Hashable k), (HashMap k))
ADDITIVEC(Dim n, (V n))

-- | A handy wrapper to help distinguish points from vectors at the
-- type level
newtype Point f a = P (f a)
  deriving ( Eq, Ord, Show, Read, Monad, Functor, Applicative, Foldable
           , Traversable, Apply, Bind, Additive, Metric, Core, R2, R3, R4
           , Fractional , Num, Ix, Storable, Epsilon
           )

instance Additive f => Affine (Point f) where
  type Diff (Point f) = f
  P x .-. P y = x ^-^ y
  P x .+^ v = P (x ^+^ v)
  P x .-^ v = P (x ^-^ v)

-- | Vector spaces have origins.
origin :: (Additive f, Num a) => Point f a
origin = P zero<|MERGE_RESOLUTION|>--- conflicted
+++ resolved
@@ -46,14 +46,10 @@
 -- > (a .+^ u) .+^ v  =  a .+^ (u ^+^ v)@
 -- > (a .-. b) ^+^ v  =  (a .+^ v) .-. q@
 class Additive (Diff p) => Affine p where
-<<<<<<< HEAD
-  type Diff p
+  type Diff p :: * -> *
   
   infixl 6 .-.
   -- | Get the difference between two points as a vector offset.
-=======
-  type Diff p :: * -> *
->>>>>>> 56e71fb5
   (.-.) :: Num a => p a -> p a -> Diff p a
   
   infixl 6 .+^
